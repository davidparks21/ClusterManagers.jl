export PBSManager, SGEManager, addprocs_pbs, addprocs_sge

immutable PBSManager <: ClusterManager
<<<<<<< HEAD
    queue::String
end

immutable SGEManager <: ClusterManager
    queue::String
=======
    np::Integer
end

immutable SGEManager <: ClusterManager
    np::Integer
>>>>>>> 5bcab6d9
end

function launch(manager::Union(PBSManager, SGEManager), params::Dict, instances_arr::Array, c::Condition)
    try
        exehome = params[:dir]
        exename = params[:exename]
        exeflags = params[:exeflags]
        home = ENV["HOME"]
        isPBS = isa(manager, PBSManager)
<<<<<<< HEAD
        if manager.queue == ""
            queue = ""
        else
            queue = "-q " * manager.queue
        end
=======
        np = manager.np
>>>>>>> 5bcab6d9

        jobname = "julia-$(getpid())"
        qsub_cmd = `echo "cd $(pwd()) && $exehome/$exename $exeflags"` |> (isPBS ? `qsub -N $jobname $queue -j oe -k o -t 1-$np` : `qsub -N $jobname $queue -terse -j y -t 1-$np`)
        out,qsub_proc = open(qsub_cmd)
        if !success(qsub_proc)
            println("batch queue not available (could not run qsub)")
            return
        end
        id = chomp(split(readline(out),'.')[1])
        if endswith(id, "[]")
            id = id[1:end-2]
        end
        filename(i) = isPBS ? "$home/$jobname-$i.o$id" : "$home/$jobname.o$id.$i"
        print("job id is $id, waiting for job to start ")
        for i=1:np
            # wait for each output stream file to get created
            fname = filename(i)
            while !isfile(fname)
                print(".")
                sleep(1.0)
            end
            # Hack to get Base to get the host:port, the Julia process has already started.
            cmd = `tail -f $fname`
            cmd.detach = true

            config = WorkerConfig()

            config.io, io_proc = open(cmd)
            config.line_buffered = true

            config.userdata = Dict{Symbol, Any}(:job => id, :task => i, :iofile => fname, :process => io_proc)
            push!(instances_arr, config)
            notify(c)
        end
        println("")

    catch e
        println("Error launching qsub")
        println(e)
    end
end

function manage(manager::Union(PBSManager, SGEManager), id::Integer, config::WorkerConfig, op::Symbol)
    if op == :finalize
        kill(config.userdata[:process])
        if isfile(config.userdata[:iofile])
            rm(config.userdata[:iofile])
        end
#     elseif op == :interrupt
#         job = config[:job]
#         task = config[:task]
#         # this does not currently work
#         if !success(`qsig -s 2 -t $task $job`)
#             println("Error sending a Ctrl-C to julia worker $id (job: $job, task: $task)")
#         end
    end
end

<<<<<<< HEAD
addprocs_pbs(np::Integer, queue="") = addprocs(np, manager=PBSManager(queue))
addprocs_sge(np::Integer, queue="") = addprocs(np, manager=SGEManager(queue))
=======
addprocs_pbs(np::Integer) = addprocs(PBSManager(np))
addprocs_sge(np::Integer) = addprocs(SGEManager(np))
>>>>>>> 5bcab6d9
<|MERGE_RESOLUTION|>--- conflicted
+++ resolved
@@ -1,20 +1,15 @@
 export PBSManager, SGEManager, addprocs_pbs, addprocs_sge
 
 immutable PBSManager <: ClusterManager
-<<<<<<< HEAD
+    np::Integer
     queue::String
 end
 
 immutable SGEManager <: ClusterManager
+    np::Integer
     queue::String
-=======
-    np::Integer
 end
 
-immutable SGEManager <: ClusterManager
-    np::Integer
->>>>>>> 5bcab6d9
-end
 
 function launch(manager::Union(PBSManager, SGEManager), params::Dict, instances_arr::Array, c::Condition)
     try
@@ -23,15 +18,12 @@
         exeflags = params[:exeflags]
         home = ENV["HOME"]
         isPBS = isa(manager, PBSManager)
-<<<<<<< HEAD
         if manager.queue == ""
             queue = ""
         else
             queue = "-q " * manager.queue
         end
-=======
         np = manager.np
->>>>>>> 5bcab6d9
 
         jobname = "julia-$(getpid())"
         qsub_cmd = `echo "cd $(pwd()) && $exehome/$exename $exeflags"` |> (isPBS ? `qsub -N $jobname $queue -j oe -k o -t 1-$np` : `qsub -N $jobname $queue -terse -j y -t 1-$np`)
@@ -90,10 +82,5 @@
     end
 end
 
-<<<<<<< HEAD
-addprocs_pbs(np::Integer, queue="") = addprocs(np, manager=PBSManager(queue))
-addprocs_sge(np::Integer, queue="") = addprocs(np, manager=SGEManager(queue))
-=======
-addprocs_pbs(np::Integer) = addprocs(PBSManager(np))
-addprocs_sge(np::Integer) = addprocs(SGEManager(np))
->>>>>>> 5bcab6d9
+addprocs_pbs(np::Integer, queue="") = addprocs(PBSManager(np, queue))
+addprocs_sge(np::Integer, queue="") = addprocs(SGEManager(np, queue))